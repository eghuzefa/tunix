--- conflicted
+++ resolved
@@ -23,10 +23,7 @@
   "gcsfs",
   "grain",
   "huggingface_hub",
-<<<<<<< HEAD
   "jax>=0.6.0,!=0.7.2", # Jax 0.7.2 has performance regression on OSS
-=======
->>>>>>> 72d00a89
   "jaxtyping",
   "jinja2",  # Huggingface chat template
   "kagglehub",
